--- conflicted
+++ resolved
@@ -759,457 +759,6 @@
   Sell,
 }
 
-<<<<<<< HEAD
-=======
-export async function setupLegacyTest(
-  params: SetupTestParams & {
-    pNft?: boolean;
-    signerFunds?: bigint;
-    poolConfig?: PoolConfig | null;
-  }
-): Promise<LegacyTest> {
-  const {
-    t,
-    poolType,
-    action,
-    whitelistMode = Mode.FVC,
-    depositAmount: dA,
-    pNft = false,
-    useSharedEscrow = false,
-    useMakerBroker = true,
-    useCosigner = false,
-    compoundFees = false,
-    fundPool = true,
-    signerFunds = 5n * ONE_SOL,
-    poolConfig,
-  } = params;
-
-  const client = createDefaultSolanaClient();
-  const testSigners = await getTestSigners(client, signerFunds);
-
-  const { payer, poolOwner, nftUpdateAuthority, cosigner, makerBroker } =
-    testSigners;
-
-  let { nftOwner } = testSigners;
-
-  // When buying, we mint the NFT to the poolOwner which then deposits it into the
-  // pool so it can be purchased by the buyer.
-  if (action == TestAction.Buy) {
-    nftOwner = poolOwner;
-  }
-
-  // Mint NFT
-  const { collection, item: nft } = await createDefaultNftInCollection({
-    client,
-    payer,
-    authority: nftUpdateAuthority,
-    owner: nftOwner,
-    standard: pNft
-      ? TokenStandard.ProgrammableNonFungible
-      : TokenStandard.NonFungible,
-  });
-
-  // Reset test timeout for long-running tests.
-  t.pass();
-
-  const { mint, token: ownerAta } = nft;
-
-  let config: PoolConfig;
-  let price: bigint;
-  let mmFees = 0n;
-
-  let startingPrice;
-  if (!poolConfig) {
-    switch (poolType) {
-      case PoolType.Trade:
-        config = { ...tradePoolConfig, mmCompoundFees: compoundFees };
-        // Sells on trade pools need to to have the price shifted down by 1 step.
-        if (action === TestAction.Sell) {
-          startingPrice = config.startingPrice - config.delta;
-        } else {
-          startingPrice = config.startingPrice;
-        }
-        mmFees = (startingPrice * BigInt(config.mmFeeBps ?? 0)) / BASIS_POINTS;
-        break;
-      case PoolType.Token:
-        config = tokenPoolConfig;
-        startingPrice = config.startingPrice;
-        break;
-      case PoolType.NFT:
-        config = nftPoolConfig;
-        startingPrice = config.startingPrice;
-        break;
-      default:
-        throw new Error('Invalid pool type');
-    }
-  } else {
-    config = poolConfig;
-    startingPrice = poolConfig.startingPrice;
-  }
-
-  const md = (await fetchMetadata(client.rpc, nft.metadata)).data;
-  const { sellerFeeBasisPoints } = md;
-
-  const royalties =
-    (startingPrice * BigInt(sellerFeeBasisPoints)) / BASIS_POINTS;
-
-  const depositAmount = dA ?? config.startingPrice * 10n;
-
-  // Check the token account has correct mint, amount and owner.
-  t.like(await fetchToken(client.rpc, ownerAta), <Account<Token>>{
-    address: ownerAta,
-    data: {
-      mint,
-      owner: nftOwner.address,
-      amount: 1n,
-    },
-  });
-
-  let sharedEscrow: Address | undefined;
-
-  if (useSharedEscrow) {
-    // Create a shared escrow account.
-    sharedEscrow = await createAndFundEscrow(client, poolOwner, 1);
-  }
-
-  let conditions: Condition[] = [];
-  let mintProof: Address | undefined;
-  let proof;
-
-  switch (whitelistMode) {
-    case Mode.FVC:
-      conditions = [{ mode: Mode.FVC, value: nftUpdateAuthority.address }];
-      break;
-    case Mode.VOC:
-      conditions = [{ mode: Mode.VOC, value: collection.mint }];
-      break;
-    case Mode.MerkleTree: {
-      // Setup a merkle tree with our mint as a leaf
-      const {
-        root,
-        proofs: [p],
-      } = await generateTreeOfSize(10, [mint]);
-      proof = p;
-      conditions = [{ mode: Mode.MerkleTree, value: intoAddress(root) }];
-      break;
-    }
-    default:
-      throw new Error('Invalid whitelist mode');
-  }
-
-  // Create a whitelist and a funded pool.
-  const { whitelist, pool } = await createPoolAndWhitelist({
-    client,
-    payer: poolOwner,
-    owner: poolOwner,
-    makerBroker: useMakerBroker ? makerBroker.address : undefined,
-    cosigner: useCosigner ? cosigner : undefined,
-    sharedEscrow,
-    config,
-    depositAmount,
-    conditions,
-    funded: sharedEscrow ? false : fundPool, // Shared Escrow pools can't be funded directly.
-  });
-
-  const poolAccount = await fetchPool(client.rpc, pool);
-
-  // Correct pool type.
-  t.assert(poolAccount.data.config.poolType === poolType);
-  t.assert(
-    poolAccount.data.config.mmFeeBps ===
-      (poolType === PoolType.Trade ? config.mmFeeBps : null)
-  );
-
-  // Derives fee vault from mint and airdrops keep-alive rent to it.
-  const feeVault = await getAndFundFeeVault(client, pool);
-
-  switch (action) {
-    case TestAction.Buy: {
-      // Max price needs to account for royalties and mm fees.
-      price = startingPrice + royalties + mmFees;
-
-      if (whitelistMode === Mode.MerkleTree) {
-        // Create the mint proof for the whitelist.
-        const mp = await upsertMintProof({
-          client,
-          payer,
-          mint,
-          whitelist,
-          proof: proof!.proof,
-        });
-        mintProof = mp.mintProof;
-      }
-
-      // Deposit the NFT into the pool so it can be bought.
-      const depositNftIx = await getDepositNftInstructionAsync({
-        owner: nftOwner, // Same as poolOwner for Buy action
-        pool,
-        whitelist,
-        mint,
-        mintProof,
-        tokenStandard: pNft
-          ? TokenStandard.ProgrammableNonFungible
-          : TokenStandard.NonFungible,
-      });
-
-      await pipe(
-        await createDefaultTransaction(client, poolOwner),
-        (tx) =>
-          appendTransactionMessageInstruction(
-            getSetComputeUnitLimitInstruction({ units: 400_000 }),
-            tx
-          ),
-        (tx) => appendTransactionMessageInstruction(depositNftIx, tx),
-        (tx) => signAndSendTransaction(client, tx)
-      );
-
-      await assertTokenNftOwnedBy({
-        t,
-        client,
-        mint,
-        owner: pool,
-      });
-
-      // Deposit Receipt should be created
-      await assertNftReceiptCreated({ t, client, pool, mint });
-
-      break;
-    }
-    case TestAction.Sell:
-      // Min price needs to account for royalties and mm fees.
-      price = startingPrice - royalties - mmFees;
-      break;
-    default:
-      throw new Error('Invalid action');
-  }
-
-  return {
-    client,
-    signers: testSigners,
-    nft,
-    testConfig: {
-      poolConfig: config,
-      depositAmount,
-      price,
-    },
-    whitelist,
-    pool,
-    feeVault,
-    sharedEscrow,
-  };
-}
-
-export async function setupT22Test(params: SetupTestParams): Promise<T22Test> {
-  const {
-    t,
-    poolType,
-    action,
-    depositAmount: dA,
-    useMakerBroker = true,
-    useSharedEscrow = false,
-    useCosigner = false,
-    compoundFees = false,
-    fundPool = true,
-  } = params;
-
-  const client = createDefaultSolanaClient();
-
-  const testSigners = await getTestSigners(client);
-
-  const { payer, poolOwner, nftUpdateAuthority, cosigner, makerBroker } =
-    testSigners;
-
-  let { nftOwner } = testSigners;
-
-  // When buying, we mint the NFT to the poolOwner which then deposits it into the
-  // pool so it can be purchased by the buyer.
-  if (action == TestAction.Buy) {
-    nftOwner = poolOwner;
-  }
-
-  const royaltyDestinationString = '_ro_' + nftUpdateAuthority.address;
-  const sellerFeeBasisPoints = 500n;
-
-  // Mint NFT
-  const t22Nft = await createT22NftWithRoyalties({
-    client,
-    payer: nftOwner,
-    owner: nftOwner.address,
-    mintAuthority: nftUpdateAuthority,
-    freezeAuthority: null,
-    decimals: 0,
-    data: {
-      name: 'Test Token',
-      symbol: 'TT',
-      uri: 'https://example.com',
-    },
-    royalties: {
-      key: royaltyDestinationString,
-      value: sellerFeeBasisPoints.toString(),
-    },
-  });
-
-  const { mint, ownerAta, extraAccountMetas } = t22Nft;
-
-  let config: PoolConfig;
-  let price: bigint;
-  let mmFees = 0n;
-  let startingPrice;
-
-  switch (poolType) {
-    case PoolType.Trade:
-      config = { ...tradePoolConfig, mmCompoundFees: compoundFees };
-      // Sells on trade pools need to to have the price shifted down by 1 step.
-      if (action === TestAction.Sell) {
-        startingPrice = config.startingPrice - config.delta;
-      } else {
-        startingPrice = config.startingPrice;
-      }
-      mmFees = (startingPrice * BigInt(config.mmFeeBps ?? 0)) / BASIS_POINTS;
-      break;
-    case PoolType.Token:
-      config = tokenPoolConfig;
-      startingPrice = config.startingPrice;
-      break;
-    case PoolType.NFT:
-      config = nftPoolConfig;
-      startingPrice = config.startingPrice;
-      break;
-    default:
-      throw new Error('Invalid pool type');
-  }
-
-  const royalties = (startingPrice * sellerFeeBasisPoints) / BASIS_POINTS;
-  const depositAmount = dA ?? startingPrice * 10n;
-
-  // Check the token account has correct mint, amount and owner.
-  t.like(await fetchToken(client.rpc, ownerAta), <Account<Token>>{
-    address: ownerAta,
-    data: {
-      mint,
-      owner: nftOwner.address,
-      amount: 1n,
-    },
-  });
-
-  let sharedEscrow: Address | undefined;
-
-  if (useSharedEscrow) {
-    // Create a shared escrow account.
-    sharedEscrow = await createAndFundEscrow(client, poolOwner, 1);
-  }
-
-  // Setup a merkle tree with our mint as a leaf
-  const {
-    root,
-    proofs: [p],
-  } = await generateTreeOfSize(10, [mint]);
-
-  // Create a whitelist and a funded pool.
-  const { whitelist, pool } = await createPoolAndWhitelist({
-    client,
-    payer: poolOwner,
-    owner: poolOwner,
-    makerBroker: useMakerBroker ? makerBroker.address : undefined,
-    cosigner: useCosigner ? cosigner : undefined,
-    sharedEscrow,
-    config,
-    depositAmount,
-    conditions: [{ mode: Mode.MerkleTree, value: intoAddress(root) }],
-    funded: sharedEscrow ? false : fundPool, // Shared Escrow pools can't be funded directly.
-  });
-
-  const poolAccount = await fetchPool(client.rpc, pool);
-
-  // Correct pool type.
-  t.assert(poolAccount.data.config.poolType === poolType);
-  t.assert(
-    poolAccount.data.config.mmFeeBps ===
-      (poolType === PoolType.Trade ? config.mmFeeBps : null)
-  );
-
-  // Derives fee vault from mint and airdrops keep-alive rent to it.
-  const feeVault = await getAndFundFeeVault(client, pool);
-
-  // Create the mint proof for the whitelist.
-  const { mintProof } = await upsertMintProof({
-    client,
-    payer,
-    mint,
-    whitelist,
-    proof: p.proof,
-  });
-
-  switch (action) {
-    case TestAction.Buy: {
-      // Max price needs to account for royalties and mm fees.
-      price = startingPrice + royalties + mmFees;
-
-      // Deposit the NFT into the pool so it can be bought.
-      const depositNftIx = await getDepositNftT22InstructionAsync({
-        owner: nftOwner, // Same as poolOwner for Buy action
-        pool,
-        whitelist,
-        mint,
-        mintProof,
-        tokenProgram: TOKEN22_PROGRAM_ID,
-        transferHookAccounts: extraAccountMetas.map((a) => a.address),
-      });
-
-      await pipe(
-        await createDefaultTransaction(client, poolOwner),
-        (tx) => appendTransactionMessageInstruction(depositNftIx, tx),
-        (tx) => signAndSendTransaction(client, tx)
-      );
-
-      await assertTokenNftOwnedBy({
-        t,
-        client,
-        mint,
-        owner: pool,
-        tokenProgramAddress: TOKEN22_PROGRAM_ID,
-      });
-
-      // Deposit Receipt should be created
-      const [nftReceipt] = await findNftDepositReceiptPda({ mint, pool });
-      t.like(await fetchNftDepositReceipt(client.rpc, nftReceipt), <
-        Account<NftDepositReceipt, Address>
-      >{
-        address: nftReceipt,
-        data: {
-          mint,
-          pool,
-        },
-      });
-
-      break;
-    }
-    case TestAction.Sell:
-      // Min price needs to account for royalties and mm fees.
-      price = startingPrice - royalties - mmFees;
-      break;
-    default:
-      throw new Error('Invalid action');
-  }
-
-  return {
-    client,
-    signers: testSigners,
-    nft: { ...t22Nft, sellerFeeBasisPoints },
-    testConfig: {
-      poolConfig: config,
-      depositAmount,
-      price,
-    },
-    whitelist,
-    pool,
-    feeVault,
-    mintProof,
-    sharedEscrow,
-  };
-}
-
->>>>>>> d419916c
 export interface NftOwnedByPoolParams {
   t: ExecutionContext;
   client: Client;
