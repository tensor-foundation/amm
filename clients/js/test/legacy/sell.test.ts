--- conflicted
+++ resolved
@@ -17,7 +17,6 @@
 import {
   ANCHOR_ERROR__CONSTRAINT_SEEDS,
   TENSOR_ERROR__BAD_ROYALTIES_PCT,
-  TENSOR_VIPER_ERROR__INTEGER_OVERFLOW,
   TSWAP_PROGRAM_ID,
   assertTokenNftOwnedBy,
   createDefaultSolanaClient,
@@ -1504,13 +1503,8 @@
     (tx) => signAndSendTransaction(client, tx)
   );
 
-<<<<<<< HEAD
-  // Should fail with an integer overflow error.
-  await expectCustomError(t, promise, TENSOR_VIPER_ERROR__INTEGER_OVERFLOW);
-=======
   // Should fail with a price mismatch error.
   await expectCustomError(t, promise, TENSOR_AMM_ERROR__PRICE_MISMATCH);
->>>>>>> 268c97fc
 
   // Pool owner should not be able to increase the mmFee value at all when an exact price is being passed in by the buyer,
   // which is the case in this test.
