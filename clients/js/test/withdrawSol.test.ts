--- conflicted
+++ resolved
@@ -15,11 +15,7 @@
 import {
   createDefaultNft,
   findTokenRecordPda,
-<<<<<<< HEAD
 } from '@tensor-foundation/mpl-token-metadata';
-=======
-} from '@tensor-foundation/toolkit-token-metadata';
->>>>>>> edfe8ecb
 import test from 'ava';
 import {
   PoolType,
