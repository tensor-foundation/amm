--- conflicted
+++ resolved
@@ -12,7 +12,6 @@
   createT22NftWithRoyalties,
   generateKeyPairSignerWithSol,
   signAndSendTransaction,
-  TENSOR_VIPER_ERROR__INTEGER_OVERFLOW,
   TOKEN22_PROGRAM_ID,
   TSWAP_PROGRAM_ID,
 } from '@tensor-foundation/test-helpers';
@@ -1116,13 +1115,8 @@
     (tx) => signAndSendTransaction(client, tx)
   );
 
-<<<<<<< HEAD
-  // Should fail with an integer overflow error.
-  await expectCustomError(t, promise, TENSOR_VIPER_ERROR__INTEGER_OVERFLOW);
-=======
   // Should fail with a price mismatch error.
   await expectCustomError(t, promise, TENSOR_AMM_ERROR__PRICE_MISMATCH);
->>>>>>> 268c97fc
 
   // Pool owner should not be able to increase the mmFee value at all when an exact price is being passed in by the buyer,
   // which is the case in this test.
