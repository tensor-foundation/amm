import {
  appendTransactionMessageInstruction,
  generateKeyPairSigner,
  pipe,
} from '@solana/web3.js';
<<<<<<< HEAD
=======
import {
  Mode,
  WhitelistV2,
  fetchWhitelistV2,
} from '@tensor-foundation/whitelist';
>>>>>>> 9030ccb2
import {
  createDefaultSolanaClient,
  createDefaultTransaction,
  generateKeyPairSignerWithSol,
  signAndSendTransaction,
} from '@tensor-foundation/test-helpers';
import {
  Mode,
  WhitelistV2,
  fetchWhitelistV2,
} from '@tensor-foundation/whitelist';
import test from 'ava';
import { fetchPool, getEditPoolInstruction } from '../src/index.js';
import { ONE_WEEK, createPool, createWhitelistV2 } from './_common.js';

test('it can edit a pool w/ a new expiry date', async (t) => {
  const client = createDefaultSolanaClient();
  const updateAuthority = await generateKeyPairSignerWithSol(client);
  const freezeAuthority = (await generateKeyPairSigner()).address;
  const namespace = await generateKeyPairSigner();
  const voc = (await generateKeyPairSigner()).address;

  // Setup a basic whitelist to use with the pool.
  const conditions = [
    { mode: Mode.FVC, value: updateAuthority.address },
<<<<<<< HEAD
    { mode: 1, value: voc },
=======
    { mode: Mode.VOC, value: voc },
>>>>>>> 9030ccb2
  ];

  const { whitelist, uuid } = await createWhitelistV2({
    client,
    updateAuthority,
    freezeAuthority,
    conditions,
    namespace,
  });

  // Then a whitelist was created with the correct data.
  t.like(await fetchWhitelistV2(client.rpc, whitelist), <WhitelistV2>(<unknown>{
    address: whitelist,
    data: {
      updateAuthority: updateAuthority.address,
      namespace: namespace.address,
      freezeAuthority,
      uuid,
      conditions,
    },
  }));

  // Create default pool
  const { pool } = await createPool({
    client,
    whitelist,
    owner: updateAuthority,
    expireInSec: ONE_WEEK,
  });

  const editPoolIx = getEditPoolInstruction({
    owner: updateAuthority,
    pool,
    expireInSec: 2 * ONE_WEEK,
    newConfig: null,
    cosigner: null,
    maxTakerSellCount: null,
    resetPriceOffset: true,
  });

  await pipe(
    await createDefaultTransaction(client, updateAuthority),
    (tx) => appendTransactionMessageInstruction(editPoolIx, tx),
    (tx) => signAndSendTransaction(client, tx)
  );

  const poolAccount = await fetchPool(client.rpc, pool);

  const expectedTimestampSecs = BigInt(Math.floor(Date.now() / 1000));
  const expiryDifference =
    poolAccount.data.expiry - (expectedTimestampSecs + BigInt(2 * ONE_WEEK));

  t.assert(expiryDifference < 10n && expiryDifference > -10n);
});<|MERGE_RESOLUTION|>--- conflicted
+++ resolved
@@ -3,25 +3,17 @@
   generateKeyPairSigner,
   pipe,
 } from '@solana/web3.js';
-<<<<<<< HEAD
-=======
 import {
   Mode,
   WhitelistV2,
   fetchWhitelistV2,
 } from '@tensor-foundation/whitelist';
->>>>>>> 9030ccb2
 import {
   createDefaultSolanaClient,
   createDefaultTransaction,
   generateKeyPairSignerWithSol,
   signAndSendTransaction,
 } from '@tensor-foundation/test-helpers';
-import {
-  Mode,
-  WhitelistV2,
-  fetchWhitelistV2,
-} from '@tensor-foundation/whitelist';
 import test from 'ava';
 import { fetchPool, getEditPoolInstruction } from '../src/index.js';
 import { ONE_WEEK, createPool, createWhitelistV2 } from './_common.js';
@@ -36,11 +28,7 @@
   // Setup a basic whitelist to use with the pool.
   const conditions = [
     { mode: Mode.FVC, value: updateAuthority.address },
-<<<<<<< HEAD
-    { mode: 1, value: voc },
-=======
     { mode: Mode.VOC, value: voc },
->>>>>>> 9030ccb2
   ];
 
   const { whitelist, uuid } = await createWhitelistV2({
