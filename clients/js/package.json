--- conflicted
+++ resolved
@@ -39,29 +39,17 @@
   "dependencies": {
     "@solana-program/token": "^0.2.0",
     "@solana/web3.js": "2.0.0-preview.3",
-<<<<<<< HEAD
     "@tensor-foundation/resolvers": "^0.1.1"
-=======
-    "@tensor-foundation/resolvers": "0.1.1"
->>>>>>> 961670d0
   },
   "devDependencies": {
     "@ava/typescript": "^4.1.0",
     "@noble/hashes": "^1.4.0",
-    "@solana-program/compute-budget": "^0.3.2",
     "@solana/eslint-config-solana": "^3.0.0",
-<<<<<<< HEAD
     "@solana-program/compute-budget":"^0.3.2",
     "@tensor-foundation/escrow": "^0.1.0",
     "@tensor-foundation/test-helpers": "^0.1.0",
     "@tensor-foundation/mpl-token-metadata": "^0.1.0",
     "@tensor-foundation/whitelist": "^0.1.0",
-=======
-    "@tensor-foundation/escrow": "0.1.0",
-    "@tensor-foundation/mpl-token-metadata": "0.1.0",
-    "@tensor-foundation/test-helpers": "0.1.0",
-    "@tensor-foundation/whitelist": "0.1.0",
->>>>>>> 961670d0
     "@types/node": "20.12.7",
     "@types/uuid": "^9.0.8",
     "@typescript-eslint/eslint-plugin": "^7.3.1",
