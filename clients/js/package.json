{
  "name": "@tensor-foundation/amm",
<<<<<<< HEAD
  "version": "0.6.0",
=======
  "version": "0.6.1",
>>>>>>> 5cf85795
  "description": "Version 2 of the Tensor AMM program.",
  "sideEffects": false,
  "module": "./dist/src/index.mjs",
  "main": "./dist/src/index.js",
  "types": "./dist/types/index.d.ts",
  "type": "commonjs",
  "exports": {
    ".": {
      "types": "./dist/types/index.d.ts",
      "import": "./dist/src/index.mjs",
      "require": "./dist/src/index.js"
    }
  },
  "files": [
    "./dist/src",
    "./dist/types"
  ],
  "scripts": {
    "build": "rimraf dist && tsup && tsc -p ./tsconfig.declarations.json",
    "build:docs": "typedoc",
    "clean": "rm -rf node_modules && rm -rf dist",
    "test": "ava",
    "lint": "eslint --ext js,ts,tsx src",
    "lint:fix": "eslint --fix --ext js,ts,tsx src",
    "format": "prettier --check src test",
    "format:fix": "prettier --write src test"
  },
  "publishConfig": {
    "access": "public",
    "registry": "https://registry.npmjs.org/"
  },
  "homepage": "https://github.com/tensor-foundation",
  "repository": "https://github.com/tensor-foundation/amm.git",
  "author": "Tensor Protocol Foundation <maintainers@tensor.foundation>",
  "license": "Apache-2.0",
  "dependencies": {
    "@solana-program/token": "^0.2.0",
    "@solana/web3.js": "2.0.0-preview.3",
    "@tensor-foundation/resolvers": "^0.2.0"
  },
  "devDependencies": {
    "@ava/typescript": "^4.1.0",
    "@noble/hashes": "^1.4.0",
    "@solana-program/compute-budget": "^0.3.2",
    "@solana/eslint-config-solana": "^3.0.0",
    "@tensor-foundation/escrow": "^0.1.0",
    "@tensor-foundation/mpl-core": "^0.3.0",
    "@tensor-foundation/mpl-token-metadata": "^0.1.1",
    "@tensor-foundation/test-helpers": "^0.2.0",
    "@tensor-foundation/whitelist": "^0.1.0",
    "@types/node": "20.12.7",
    "@types/uuid": "^9.0.8",
    "@typescript-eslint/eslint-plugin": "^7.3.1",
    "@typescript-eslint/parser": "^7.3.1",
    "ava": "^6.1.2",
    "bs58": "^5.0.0",
    "eslint": "^8.57.0",
    "eslint-config-airbnb-typescript": "^18.0.0",
    "eslint-config-prettier": "^9.1.0",
    "eslint-plugin-import": "^2.29.0",
    "eslint-plugin-prettier": "^5.1.3",
    "merkletreejs": "^0.4.0",
    "prettier": "^3.2.5",
    "rimraf": "^5.0.5",
    "tsup": "^8.0.2",
    "typedoc": "^0.25.12",
    "typedoc-plugin-missing-exports": "^2.2.0",
    "typescript": "^5.4.2",
    "uuid": "^9.0.1",
    "vercel": "^28.16.0",
    "ws": "^8.14.0"
  },
  "ava": {
    "typescript": {
      "compile": false,
      "rewritePaths": {
        "test/": "dist/test/"
      }
    }
  },
  "packageManager": "pnpm@9.1.0"
}<|MERGE_RESOLUTION|>--- conflicted
+++ resolved
@@ -1,10 +1,6 @@
 {
   "name": "@tensor-foundation/amm",
-<<<<<<< HEAD
-  "version": "0.6.0",
-=======
   "version": "0.6.1",
->>>>>>> 5cf85795
   "description": "Version 2 of the Tensor AMM program.",
   "sideEffects": false,
   "module": "./dist/src/index.mjs",
