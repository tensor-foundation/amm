{
  "name": "@tensor-foundation/amm",
<<<<<<< HEAD
  "version": "0.4.2",
=======
  "version": "0.5.0",
>>>>>>> d419916c
  "description": "Version 2 of the Tensor AMM program.",
  "sideEffects": false,
  "module": "./dist/src/index.mjs",
  "main": "./dist/src/index.js",
  "types": "./dist/types/index.d.ts",
  "type": "commonjs",
  "exports": {
    ".": {
      "types": "./dist/types/index.d.ts",
      "import": "./dist/src/index.mjs",
      "require": "./dist/src/index.js"
    }
  },
  "files": [
    "./dist/src",
    "./dist/types"
  ],
  "scripts": {
    "build": "rimraf dist && tsup && tsc -p ./tsconfig.declarations.json",
    "build:docs": "typedoc",
    "clean": "rm -rf node_modules && rm -rf dist",
    "test": "ava",
    "lint": "eslint --ext js,ts,tsx src",
    "lint:fix": "eslint --fix --ext js,ts,tsx src",
    "format": "prettier --check src test",
    "format:fix": "prettier --write src test"
  },
  "publishConfig": {
    "access": "public",
    "registry": "https://registry.npmjs.org/"
  },
  "homepage": "https://github.com/tensor-foundation",
  "repository": "https://github.com/tensor-foundation/amm.git",
  "author": "Tensor Protocol Foundation <maintainers@tensor.foundation>",
  "license": "Apache-2.0",
  "dependencies": {
    "@solana-program/token": "^0.2.0",
    "@solana/web3.js": "2.0.0-preview.3",
    "@tensor-foundation/resolvers": "^0.2.0"
  },
  "devDependencies": {
    "@ava/typescript": "^4.1.0",
    "@noble/hashes": "^1.4.0",
    "@solana-program/compute-budget": "^0.3.2",
    "@solana/eslint-config-solana": "^3.0.0",
    "@tensor-foundation/escrow": "^0.1.0",
    "@tensor-foundation/mpl-token-metadata": "^0.1.1",
    "@tensor-foundation/test-helpers": "^0.2.0",
    "@tensor-foundation/whitelist": "^0.1.0",
    "@types/node": "20.12.7",
    "@types/uuid": "^9.0.8",
    "@typescript-eslint/eslint-plugin": "^7.3.1",
    "@typescript-eslint/parser": "^7.3.1",
    "ava": "^6.1.2",
    "bs58": "^5.0.0",
    "eslint": "^8.57.0",
    "eslint-config-airbnb-typescript": "^18.0.0",
    "eslint-config-prettier": "^9.1.0",
    "eslint-plugin-import": "^2.29.0",
    "eslint-plugin-prettier": "^5.1.3",
    "merkletreejs": "^0.4.0",
    "prettier": "^3.2.5",
    "rimraf": "^5.0.5",
    "tsup": "^8.0.2",
    "typedoc": "^0.25.12",
    "typedoc-plugin-missing-exports": "^2.2.0",
    "typescript": "^5.4.2",
    "uuid": "^9.0.1",
    "vercel": "^28.16.0",
    "ws": "^8.14.0"
  },
  "ava": {
    "typescript": {
      "compile": false,
      "rewritePaths": {
        "test/": "dist/test/"
      }
    }
  },
  "packageManager": "pnpm@9.1.0"
}<|MERGE_RESOLUTION|>--- conflicted
+++ resolved
@@ -1,10 +1,6 @@
 {
   "name": "@tensor-foundation/amm",
-<<<<<<< HEAD
-  "version": "0.4.2",
-=======
   "version": "0.5.0",
->>>>>>> d419916c
   "description": "Version 2 of the Tensor AMM program.",
   "sideEffects": false,
   "module": "./dist/src/index.mjs",
