--- conflicted
+++ resolved
@@ -263,21 +263,6 @@
       })
     },
     {
-<<<<<<< HEAD
-      account: "sellerTa",
-      ignoreIfOptional: false,
-      defaultValue: k.resolverValueNode("resolveSellerAta", {
-        importFrom: "resolvers",
-        dependsOn: [
-          k.accountValueNode("owner"),
-          k.accountValueNode("mint"),
-          k.accountValueNode("tokenProgram")
-        ]
-      })
-    },
-    {
-=======
->>>>>>> d419916c
       account: "ownerTa",
       ignoreIfOptional: true,
       defaultValue: k.resolverValueNode("resolveOwnerAta", {
