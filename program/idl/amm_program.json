--- conflicted
+++ resolved
@@ -416,14 +416,10 @@
         {
           "name": "authority",
           "isMut": true,
-<<<<<<< HEAD
           "isSigner": true,
           "docs": [
             "Fee collection authority"
           ]
-=======
-          "isSigner": true
->>>>>>> 36483c22
         },
         {
           "name": "systemProgram",
@@ -3000,10 +2996,6 @@
     },
     {
       "code": 12042,
-<<<<<<< HEAD
-      "name": "InvalidFeeCrank",
-      "msg": "Invalid fee crank"
-=======
       "name": "ExpiryTooLarge",
       "msg": "Expiry too large"
     },
@@ -3016,7 +3008,11 @@
       "code": 12044,
       "name": "PoolNotExpired",
       "msg": "Pool not expired"
->>>>>>> 36483c22
+    },
+    {
+      "code": 12045,
+      "name": "InvalidFeeCrank",
+      "msg": "Invalid fee crank"
     }
   ],
   "metadata": {
