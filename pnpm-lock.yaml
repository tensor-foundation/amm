lockfileVersion: '9.0'

settings:
  autoInstallPeers: true
  excludeLinksFromLockfile: false

importers:

  .:
    devDependencies:
      '@iarna/toml':
        specifier: ^2.2.5
        version: 2.2.5
      '@kinobi-so/nodes-from-anchor':
<<<<<<< HEAD
        specifier: ^0.20.5
        version: 0.20.9
      '@kinobi-so/renderers-js':
        specifier: ^0.20.5
        version: 0.20.11(fastestsmallesttextencoderdecoder@1.0.22)
      '@kinobi-so/renderers-rust':
        specifier: ^0.20.6
=======
        specifier: ^0.20.7
        version: 0.20.9
      '@kinobi-so/renderers-js':
        specifier: ^0.20.7
        version: 0.20.11(fastestsmallesttextencoderdecoder@1.0.22)
      '@kinobi-so/renderers-rust':
        specifier: ^0.20.7
>>>>>>> 884c2027
        version: 0.20.12(fastestsmallesttextencoderdecoder@1.0.22)
      '@metaplex-foundation/shank-js':
        specifier: ^0.1.7
        version: 0.1.7
      '@octokit/rest':
        specifier: ^21.0.0
        version: 21.0.1
      jszip:
        specifier: ^3.10.1
        version: 3.10.1
      kinobi:
<<<<<<< HEAD
        specifier: ^0.20.3
=======
        specifier: ^0.20.4
>>>>>>> 884c2027
        version: 0.20.6
      typescript:
        specifier: ^5.4.2
        version: 5.5.4
      zx:
        specifier: ^7.2.3
        version: 7.2.3

packages:

  '@iarna/toml@2.2.5':
    resolution: {integrity: sha512-trnsAYxU3xnS1gPHPyU961coFyLkh4gAD/0zQ5mymY4yOZ+CYvsPqUbOFSw0aDM4y0tV7tiFxL/1XfXPNC6IPg==}

  '@kinobi-so/errors@0.20.6':
    resolution: {integrity: sha512-bxMfPbTU1JjhQzd1KzBzF9aKGpMwTxqkNA4ALdu0HLbNe6gTpZ+XF//a/Sdhcn6MZ48KAQX9siKfqVutgKjdzg==}
    hasBin: true

  '@kinobi-so/errors@0.21.0':
    resolution: {integrity: sha512-7dPK35L/Y01qzekhVHdKAu+lENmHhuwX39rIx3qNJpNPHKi1VCcorLuOJlfT2F9MPPUjv5pZliL5qQ5IsvtNMw==}
    hasBin: true

  '@kinobi-so/node-types@0.20.6':
    resolution: {integrity: sha512-gStEfb52LAuK/RnfJGn426iECgobAhPAxlbcHIxx9BfuauF8Q57DfFFYUhCBS94/Se/KCtC4W+5dQjkTI8WViw==}

  '@kinobi-so/node-types@0.21.0':
    resolution: {integrity: sha512-UmzjocmsLa1pZ/ExVklGRsWQZNoIvifKBuTEAcpdxlDhg6hmrMWoXwWvRrLI5o7v1WKvTucv7KuM+5GU9UhFDw==}

  '@kinobi-so/nodes-from-anchor@0.20.8':
    resolution: {integrity: sha512-TJtHixtIA6uVk2/syPHTwzlEyRMZYH1GeCv9D3uhDo17SxUl2gYTnG+Q5FXDuzNWtUFOYYvW8l0t9p7MzVbfmQ==}

  '@kinobi-so/nodes-from-anchor@0.20.9':
    resolution: {integrity: sha512-xNlwvJek6Hbfi45Unocwq/lT3rFXhmpZcAZmQJMgdIH8E4iAya9ZQ89j4neRQ+C1KVrK9qFJh0SaJvt9xnJQXA==}

  '@kinobi-so/nodes@0.20.6':
    resolution: {integrity: sha512-lKP+fj/6wvJp3dkwkhQRhFEgM6IlAufqOAU1A/sSi2Ciou7OxdqFJ98c14AFOMYBKpWqNOh5zUTtxBUyGDe9Sg==}

  '@kinobi-so/nodes@0.21.0':
    resolution: {integrity: sha512-Z8STFjB3/f9LzK494l6qydkBMsFtnm96YreJjlAg9/DeKNtphimslSvFTF/9qHiGMfOQpOVhQqbWFXpt+PCZiQ==}

  '@kinobi-so/renderers-core@0.20.6':
    resolution: {integrity: sha512-GdgkwbipQK/Vb4z+08eB3j81oZHWcD8jKHRZzOuMBSpT8aVZIes1Nxy8FfoJYFppmjWvRaGg/X4YKAsLXZV56Q==}

  '@kinobi-so/renderers-js@0.20.11':
    resolution: {integrity: sha512-4MxpJ3gTQKvzIaeefHwo1bkWoopJJAvjVjwJCag7s2lxBWJ+NC1Dgo4z5BnTyDBoP5jJbXixRDKRc1p+/BW5jQ==}

  '@kinobi-so/renderers-rust@0.20.12':
    resolution: {integrity: sha512-R47AkigrmRxsB1rCO88J27jxjwqBKj9YnEtk16h9tK4pEN7iz3CyD1vGU9hoDKxa+kLLnhkL66bEVKwKWQCa7A==}

  '@kinobi-so/validators@0.20.6':
    resolution: {integrity: sha512-KSJ3sJU83n60KlTvL5UGE1p1PMAgvCz4A0N6XbX0RT1Rcm9LZoqIpdebDzkQ2wJTLznjwP2CuCtpHcNfejbwWg==}

  '@kinobi-so/visitors-core@0.20.6':
    resolution: {integrity: sha512-V8Zosr40x38LMiMzGmJLvsglhlHJ7GPvLgAfGU4+7D8EhsFI5BXLIdQd55cbQE64Y1/2iG7jKDoEak0U+sy8Tw==}

  '@kinobi-so/visitors-core@0.21.0':
    resolution: {integrity: sha512-m6C/cAy7q7ZAWhByQGo2YnBsbt0qS3Un0lyT4mmPGQt0QFXUDExFipjTvY/NnzZ5lQJ2grvnL04pqLx8V7eiuw==}

  '@kinobi-so/visitors@0.20.6':
    resolution: {integrity: sha512-EZOp83sWEZoS+J+fb5ipHQXagUovGVCdaJrMIlYZEMe9tAa5oZF8d0skWg6T2AeP8SHCNnwW0nRA2/K90ltjWA==}

  '@kinobi-so/visitors@0.21.0':
    resolution: {integrity: sha512-gigysLJCfVtNCFkdDMeHGB+1SOvoiQOPUVKxewzOq1wDYVioFmmf4aXfB1GCEslLlMvl63cTJrwvh8bDIZoaSA==}

  '@metaplex-foundation/rustbin@0.3.5':
    resolution: {integrity: sha512-m0wkRBEQB/8krwMwKBvFugufZtYwMXiGHud2cTDAv+aGXK4M90y0Hx67/wpu+AqqoQfdV8VM9YezUOHKD+Z5kA==}

  '@metaplex-foundation/shank-js@0.1.7':
    resolution: {integrity: sha512-tSAipn8Ho1UxlMC3jwJ5Opl+Y3lRm60VTkgRDfvzydb57lXW5G+K5MrZhEmhrFUuRYziV+e34CTo+ybpMp1Eqg==}

  '@noble/hashes@1.4.0':
    resolution: {integrity: sha512-V1JJ1WTRUqHHrOSh597hURcMqVKVGL/ea3kv0gSnEdsEZ0/+VyPghM1lMNGc00z7CIQorSvbKpuJkxvuHbvdbg==}
    engines: {node: '>= 16'}

  '@nodelib/fs.scandir@2.1.5':
    resolution: {integrity: sha512-vq24Bq3ym5HEQm2NKCr3yXDwjc7vTsEThRDnkp2DK9p1uqLR+DHurm/NOTo0KG7HYHU7eppKZj3MyqYuMBf62g==}
    engines: {node: '>= 8'}

  '@nodelib/fs.stat@2.0.5':
    resolution: {integrity: sha512-RkhPPp2zrqDAQA/2jNhnztcPAlv64XdhIp7a7454A5ovI7Bukxgt7MX7udwAu3zg1DcpPU0rz3VV1SeaqvY4+A==}
    engines: {node: '>= 8'}

  '@nodelib/fs.walk@1.2.8':
    resolution: {integrity: sha512-oGB+UxlgWcgQkgwo8GcEGwemoTFt3FIO9ababBmaGwXIoBKZ+GTy0pP185beGg7Llih/NSHSV2XAs1lnznocSg==}
    engines: {node: '>= 8'}

  '@octokit/auth-token@5.1.1':
    resolution: {integrity: sha512-rh3G3wDO8J9wSjfI436JUKzHIxq8NaiL0tVeB2aXmG6p/9859aUOAjA9pmSPNGGZxfwmaJ9ozOJImuNVJdpvbA==}
    engines: {node: '>= 18'}

  '@octokit/core@6.1.2':
    resolution: {integrity: sha512-hEb7Ma4cGJGEUNOAVmyfdB/3WirWMg5hDuNFVejGEDFqupeOysLc2sG6HJxY2etBp5YQu5Wtxwi020jS9xlUwg==}
    engines: {node: '>= 18'}

  '@octokit/endpoint@10.1.1':
    resolution: {integrity: sha512-JYjh5rMOwXMJyUpj028cu0Gbp7qe/ihxfJMLc8VZBMMqSwLgOxDI1911gV4Enl1QSavAQNJcwmwBF9M0VvLh6Q==}
    engines: {node: '>= 18'}

  '@octokit/graphql@8.1.1':
    resolution: {integrity: sha512-ukiRmuHTi6ebQx/HFRCXKbDlOh/7xEV6QUXaE7MJEKGNAncGI/STSbOkl12qVXZrfZdpXctx5O9X1AIaebiDBg==}
    engines: {node: '>= 18'}

  '@octokit/openapi-types@22.2.0':
    resolution: {integrity: sha512-QBhVjcUa9W7Wwhm6DBFu6ZZ+1/t/oYxqc2tp81Pi41YNuJinbFRx8B133qVOrAaBbF7D/m0Et6f9/pZt9Rc+tg==}

  '@octokit/plugin-paginate-rest@11.3.3':
    resolution: {integrity: sha512-o4WRoOJZlKqEEgj+i9CpcmnByvtzoUYC6I8PD2SA95M+BJ2x8h7oLcVOg9qcowWXBOdcTRsMZiwvM3EyLm9AfA==}
    engines: {node: '>= 18'}
    peerDependencies:
      '@octokit/core': '>=6'

  '@octokit/plugin-request-log@5.3.1':
    resolution: {integrity: sha512-n/lNeCtq+9ofhC15xzmJCNKP2BWTv8Ih2TTy+jatNCCq/gQP/V7rK3fjIfuz0pDWDALO/o/4QY4hyOF6TQQFUw==}
    engines: {node: '>= 18'}
    peerDependencies:
      '@octokit/core': '>=6'

  '@octokit/plugin-rest-endpoint-methods@13.2.4':
    resolution: {integrity: sha512-gusyAVgTrPiuXOdfqOySMDztQHv6928PQ3E4dqVGEtOvRXAKRbJR4b1zQyniIT9waqaWk/UDaoJ2dyPr7Bk7Iw==}
    engines: {node: '>= 18'}
    peerDependencies:
      '@octokit/core': '>=6'

  '@octokit/request-error@6.1.4':
    resolution: {integrity: sha512-VpAhIUxwhWZQImo/dWAN/NpPqqojR6PSLgLYAituLM6U+ddx9hCioFGwBr5Mi+oi5CLeJkcAs3gJ0PYYzU6wUg==}
    engines: {node: '>= 18'}

  '@octokit/request@9.1.3':
    resolution: {integrity: sha512-V+TFhu5fdF3K58rs1pGUJIDH5RZLbZm5BI+MNF+6o/ssFNT4vWlCh/tVpF3NxGtP15HUxTTMUbsG5llAuU2CZA==}
    engines: {node: '>= 18'}

  '@octokit/rest@21.0.1':
    resolution: {integrity: sha512-RWA6YU4CqK0h0J6tfYlUFnH3+YgBADlxaHXaKSG+BVr2y4PTfbU2tlKuaQoQZ83qaTbi4CUxLNAmbAqR93A6mQ==}
    engines: {node: '>= 18'}

  '@octokit/types@13.5.0':
    resolution: {integrity: sha512-HdqWTf5Z3qwDVlzCrP8UJquMwunpDiMPt5er+QjGzL4hqr/vBVY/MauQgS1xWxCDT1oMx1EULyqxncdCY/NVSQ==}

  '@solana/codecs-core@2.0.0-preview.2':
    resolution: {integrity: sha512-gLhCJXieSCrAU7acUJjbXl+IbGnqovvxQLlimztPoGgfLQ1wFYu+XJswrEVQqknZYK1pgxpxH3rZ+OKFs0ndQg==}

  '@solana/codecs-numbers@2.0.0-preview.2':
    resolution: {integrity: sha512-aLZnDTf43z4qOnpTcDsUVy1Ci9im1Md8thWipSWbE+WM9ojZAx528oAql+Cv8M8N+6ALKwgVRhPZkto6E59ARw==}

  '@solana/codecs-strings@2.0.0-preview.2':
    resolution: {integrity: sha512-EgBwY+lIaHHgMJIqVOGHfIfpdmmUDNoNO/GAUGeFPf+q0dF+DtwhJPEMShhzh64X2MeCZcmSO6Kinx0Bvmmz2g==}
    peerDependencies:
      fastestsmallesttextencoderdecoder: ^1.0.22

  '@solana/errors@2.0.0-preview.2':
    resolution: {integrity: sha512-H2DZ1l3iYF5Rp5pPbJpmmtCauWeQXRJapkDg8epQ8BJ7cA2Ut/QEtC3CMmw/iMTcuS6uemFNLcWvlOfoQhvQuA==}
    hasBin: true

  '@types/fs-extra@11.0.4':
    resolution: {integrity: sha512-yTbItCNreRooED33qjunPthRcSjERP1r4MqCZc7wv0u2sUkzTFp45tgUfS5+r7FrZPdmCCNflLhVSP/o+SemsQ==}

  '@types/jsonfile@6.1.4':
    resolution: {integrity: sha512-D5qGUYwjvnNNextdU59/+fI+spnwtTFmyQP0h+PfIOSkNfpU6AOICUOkm4i0OnSk+NyjdPJrxCDro0sJsWlRpQ==}

  '@types/minimist@1.2.5':
    resolution: {integrity: sha512-hov8bUuiLiyFPGyFPE1lwWhmzYbirOXQNNo40+y3zow8aFVTeyn3VWL0VFFfdNddA8S4Vf0Tc062rzyNr7Paag==}

  '@types/node@18.19.42':
    resolution: {integrity: sha512-d2ZFc/3lnK2YCYhos8iaNIYu9Vfhr92nHiyJHRltXWjXUBjEE+A4I58Tdbnw4VhggSW+2j5y5gTrLs4biNnubg==}

  '@types/ps-tree@1.1.6':
    resolution: {integrity: sha512-PtrlVaOaI44/3pl3cvnlK+GxOM3re2526TJvPvh7W+keHIXdV4TE0ylpPBAcvFQCbGitaTXwL9u+RF7qtVeazQ==}

  '@types/which@3.0.4':
    resolution: {integrity: sha512-liyfuo/106JdlgSchJzXEQCVArk0CvevqPote8F8HgWgJ3dRCcTHgJIsLDuee0kxk/mhbInzIZk3QWSZJ8R+2w==}

  a-sync-waterfall@1.0.1:
    resolution: {integrity: sha512-RYTOHHdWipFUliRFMCS4X2Yn2X8M87V/OpSqWzKKOGhzqyUxzyVmhHDH9sAvG+ZuQf/TAOFsLCpMw09I1ufUnA==}

  ansi-colors@4.1.3:
    resolution: {integrity: sha512-/6w/C21Pm1A7aZitlI5Ni/2J6FFQN8i1Cvz3kHABAAbw93v/NlvKdVOqz7CCWz/3iv/JplRSEEZ83XION15ovw==}
    engines: {node: '>=6'}

  asap@2.0.6:
    resolution: {integrity: sha512-BSHWgDSAiKs50o2Re8ppvp3seVHXSRM44cdSsT9FfNEUUZLOGWVCsiWaRPWM1Znn+mqZ1OfVZ3z3DWEzSp7hRA==}

  before-after-hook@3.0.2:
    resolution: {integrity: sha512-Nik3Sc0ncrMK4UUdXQmAnRtzmNQTAAXmXIopizwZ1W1t8QmfJj+zL4OA2I7XPTPW5z5TDqv4hRo/JzouDJnX3A==}

  braces@3.0.3:
    resolution: {integrity: sha512-yQbXgO/OSZVD2IsiLlro+7Hf6Q18EJrKSEsdoMzKePKXct3gvD8oLcOQdIzGupr5Fj+EDe8gO/lxc1BzfMpxvA==}
    engines: {node: '>=8'}

  call-bind@1.0.7:
    resolution: {integrity: sha512-GHTSNSYICQ7scH7sZ+M2rFopRoLh8t2bLSW6BbgrtLsahOIB5iyAVJf9GjWK3cYTDaMj4XdBpM1cA6pIS0Kv2w==}
    engines: {node: '>= 0.4'}

  chalk@5.3.0:
    resolution: {integrity: sha512-dLitG79d+GV1Nb/VYcCDFivJeK1hiukt9QjRNVOsUtTy1rR1YJsmpGGTZ3qJos+uw7WmWF4wUwBd9jxjocFC2w==}
    engines: {node: ^12.17.0 || ^14.13 || >=16.0.0}

  commander@12.1.0:
    resolution: {integrity: sha512-Vw8qHK3bZM9y/P10u3Vib8o/DdkvA2OtPtZvD871QKjy74Wj1WSKFILMPRPSdUSx5RFK1arlJzEtA4PkFgnbuA==}
    engines: {node: '>=18'}

  commander@5.1.0:
    resolution: {integrity: sha512-P0CysNDQ7rtVw4QIQtm+MRxV66vKFSvlsQvGYXZWR3qFU0jlMKHZZZgw8e+8DSah4UDKMqnknRDQz+xuQXQ/Zg==}
    engines: {node: '>= 6'}

  core-util-is@1.0.3:
    resolution: {integrity: sha512-ZQBvi1DcpJ4GDqanjucZ2Hj3wEO5pZDS89BWbkcrvdxksJorwUDDZamX9ldFkp9aw2lmBDLgkObEA4DWNJ9FYQ==}

  data-uri-to-buffer@4.0.1:
    resolution: {integrity: sha512-0R9ikRb668HB7QDxT1vkpuUBtqc53YyAwMwGeUFKRojY/NWKvdZ+9UYtRfGmhqNbRkTSVpMbmyhXipFFv2cb/A==}
    engines: {node: '>= 12'}

<<<<<<< HEAD
  debug@4.3.5:
    resolution: {integrity: sha512-pt0bNEmneDIvdL1Xsd9oDQ/wrQRkXDT4AUWlNZNPKvW5x/jyO9VFXkJUP07vQ2upmw5PlaITaPKc31jK13V+jg==}
=======
  debug@4.3.6:
    resolution: {integrity: sha512-O/09Bd4Z1fBrU4VzkhFqVgpPzaGbw6Sm9FEkBT1A/YBXQFGuuSxa1dN2nxgxS34JmKXqYx8CZAwEVoJFImUXIg==}
>>>>>>> 884c2027
    engines: {node: '>=6.0'}
    peerDependencies:
      supports-color: '*'
    peerDependenciesMeta:
      supports-color:
        optional: true

  define-data-property@1.1.4:
    resolution: {integrity: sha512-rBMvIzlpA8v6E+SJZoo++HAYqsLrkg7MSfIinMPFhmkorw7X+dOXVJQs+QT69zGkzMyfDnIMN2Wid1+NbL3T+A==}
    engines: {node: '>= 0.4'}

  dir-glob@3.0.1:
    resolution: {integrity: sha512-WkrWp9GR4KXfKGYzOLmTuGVi1UWFfws377n9cc55/tb6DuqyF6pcQ5AbiHEshaDpY9v6oaSr2XCDidGmMwdzIA==}
    engines: {node: '>=8'}

  duplexer@0.1.2:
    resolution: {integrity: sha512-jtD6YG370ZCIi/9GTaJKQxWTZD045+4R4hTk/x1UyoqadyJ9x9CgSi1RlVDQF8U2sxLLSnFkCaMihqljHIWgMg==}

  es-define-property@1.0.0:
    resolution: {integrity: sha512-jxayLKShrEqqzJ0eumQbVhTYQM27CfT1T35+gCgDFoL82JLsXqTJ76zv6A0YLOgEnLUMvLzsDsGIrl8NFpT2gQ==}
    engines: {node: '>= 0.4'}

  es-errors@1.3.0:
    resolution: {integrity: sha512-Zf5H2Kxt2xjTvbJvP2ZWLEICxA6j+hAmMzIlypy4xcBg1vKVnx89Wy0GbS+kf5cwCVFFzdCFh2XSCFNULS6csw==}
    engines: {node: '>= 0.4'}

  event-stream@3.3.4:
    resolution: {integrity: sha512-QHpkERcGsR0T7Qm3HNJSyXKEEj8AHNxkY3PK8TS2KJvQ7NiSHe3DDpwVKKtoYprL/AreyzFBeIkBIWChAqn60g==}

  fast-glob@3.3.2:
    resolution: {integrity: sha512-oX2ruAFQwf/Orj8m737Y5adxDQO0LAB7/S5MnxCdTNDd4p6BsyIVsv9JQsATbTSq8KHRpLwIHbVlUNatxd+1Ow==}
    engines: {node: '>=8.6.0'}

  fastestsmallesttextencoderdecoder@1.0.22:
    resolution: {integrity: sha512-Pb8d48e+oIuY4MaM64Cd7OW1gt4nxCHs7/ddPPZ/Ic3sg8yVGM7O9wDvZ7us6ScaUupzM+pfBolwtYhN1IxBIw==}

  fastq@1.17.1:
    resolution: {integrity: sha512-sRVD3lWVIXWg6By68ZN7vho9a1pQcN/WBFaAAsDDFzlJjvoGx0P8z7V1t72grFJfJhu3YPZBuu25f7Kaw2jN1w==}

  fetch-blob@3.2.0:
    resolution: {integrity: sha512-7yAQpD2UMJzLi1Dqv7qFYnPbaPx7ZfFK6PiIxQ4PfkGPyNyl2Ugx+a/umUonmKqjhM4DnfbMvdX6otXq83soQQ==}
    engines: {node: ^12.20 || >= 14.13}

  fill-range@7.1.1:
    resolution: {integrity: sha512-YsGpe3WHLK8ZYi4tWDg2Jy3ebRz2rXowDxnld4bkQB00cc/1Zw9AWnC0i9ztDJitivtQvaI9KaLyKrc+hBW0yg==}
    engines: {node: '>=8'}

  formdata-polyfill@4.0.10:
    resolution: {integrity: sha512-buewHzMvYL29jdeQTVILecSaZKnt/RJWjoZCF5OW60Z67/GmSLBkOFM7qh1PI3zFNtJbaZL5eQu1vLfazOwj4g==}
    engines: {node: '>=12.20.0'}

  from@0.1.7:
    resolution: {integrity: sha512-twe20eF1OxVxp/ML/kq2p1uc6KvFK/+vs8WjEbeKmV2He22MKm7YF2ANIt+EOqhJ5L3K/SuuPhk0hWQDjOM23g==}

  fs-extra@11.2.0:
    resolution: {integrity: sha512-PmDi3uwK5nFuXh7XDTlVnS17xJS7vW36is2+w3xcv8SVxiB4NyATf4ctkVY5bkSjX0Y4nbvZCq1/EjtEyr9ktw==}
    engines: {node: '>=14.14'}

  function-bind@1.1.2:
    resolution: {integrity: sha512-7XHNxH7qX9xG5mIwxkhumTox/MIRNcOgDrxWsMt2pAr23WHp6MrRlN7FBSFpCpr+oVO0F744iUgR82nJMfG2SA==}

  fx@35.0.0:
    resolution: {integrity: sha512-O07q+Lknrom5RUX/u53tjo2KTTLUnL0K703JbqMYb19ORijfJNvijzFqqYXEjdk25T9R14S6t6wHD8fCWXCM0g==}
    hasBin: true

  get-intrinsic@1.2.4:
    resolution: {integrity: sha512-5uYhsJH8VJBTv7oslg4BznJYhDoRI6waYCxMmCdnTrcCrHA/fCFKoTFz2JKKE0HdDFUF7/oQuhzumXJK7paBRQ==}
    engines: {node: '>= 0.4'}

  glob-parent@5.1.2:
    resolution: {integrity: sha512-AOIgSQCepiJYwP3ARnGx+5VnTu2HBYdzbGP45eLw1vr3zB3vZLeyed1sC9hnbcOc9/SrMyM5RPQrkGz4aS9Zow==}
    engines: {node: '>= 6'}

  globby@13.2.2:
    resolution: {integrity: sha512-Y1zNGV+pzQdh7H39l9zgB4PJqjRNqydvdYCDG4HFXM4XuvSaQQlEc91IU1yALL8gUTDomgBAfz3XJdmUS+oo0w==}
    engines: {node: ^12.20.0 || ^14.13.1 || >=16.0.0}

  gopd@1.0.1:
    resolution: {integrity: sha512-d65bNlIadxvpb/A2abVdlqKqV563juRnZ1Wtk6s1sIR8uNsXR70xqIzVqxVf1eTqDunwT2MkczEeaezCKTZhwA==}

  graceful-fs@4.2.11:
    resolution: {integrity: sha512-RbJ5/jmFcNNCcDV5o9eTnBLJ/HszWV0P73bc+Ff4nS/rJj+YaS6IGyiOL0VoBYX+l1Wrl3k63h/KrH+nhJ0XvQ==}

  has-property-descriptors@1.0.2:
    resolution: {integrity: sha512-55JNKuIW+vq4Ke1BjOTjM2YctQIvCT7GFzHwmfZPGo5wnrgkid0YQtnAleFSqumZm4az3n2BS+erby5ipJdgrg==}

  has-proto@1.0.3:
    resolution: {integrity: sha512-SJ1amZAJUiZS+PhsVLf5tGydlaVB8EdFpaSO4gmiUKUOxk8qzn5AIy4ZeJUmh22znIdk/uMAUT2pl3FxzVUH+Q==}
    engines: {node: '>= 0.4'}

  has-symbols@1.0.3:
    resolution: {integrity: sha512-l3LCuF6MgDNwTDKkdYGEihYjt5pRPbEg46rtlmnSPlUbgmB8LOIrKJbYYFBSbnPaJexMKtiPO8hmeRjRz2Td+A==}
    engines: {node: '>= 0.4'}

  hasown@2.0.2:
    resolution: {integrity: sha512-0hJU9SCPvmMzIBdZFqNPXWa6dqh7WdH0cII9y+CyS8rG3nL48Bclra9HmKhVVUHyPWNH5Y7xDwAB7bfgSjkUMQ==}
    engines: {node: '>= 0.4'}

  ignore@5.3.1:
    resolution: {integrity: sha512-5Fytz/IraMjqpwfd34ke28PTVMjZjJG2MPn5t7OE4eUCUNf8BAa7b5WUS9/Qvr6mwOQS7Mk6vdsMno5he+T8Xw==}
    engines: {node: '>= 4'}

  immediate@3.0.6:
    resolution: {integrity: sha512-XXOFtyqDjNDAQxVfYxuF7g9Il/IbWmmlQg2MYKOH8ExIT1qg6xc4zyS3HaEEATgs1btfzxq15ciUiY7gjSXRGQ==}

  inherits@2.0.4:
    resolution: {integrity: sha512-k/vGaX4/Yla3WzyMCvTQOXYeIHvqOKtnqBduzTHpzpQZzAskKMhZ2K+EnBiSM9zGSoIFeMpXKxa4dYeZIQqewQ==}

  is-extglob@2.1.1:
    resolution: {integrity: sha512-SbKbANkN603Vi4jEZv49LeVJMn4yGwsbzZworEoyEiutsN3nJYdbO36zfhGJ6QEDpOZIFkDtnq5JRxmvl3jsoQ==}
    engines: {node: '>=0.10.0'}

  is-glob@4.0.3:
    resolution: {integrity: sha512-xelSayHH36ZgE7ZWhli7pW34hNbNl8Ojv5KVmkJD4hBdD3th8Tfk9vYasLM+mXWOZhFkgZfxhLSnrwRr4elSSg==}
    engines: {node: '>=0.10.0'}

  is-number@7.0.0:
    resolution: {integrity: sha512-41Cifkg6e8TylSpdtTpeLVMqvSBEVzTttHvERD741+pnZ8ANv0004MRL43QKPDlK9cGvNp6NZWZUBlbGXYxxng==}
    engines: {node: '>=0.12.0'}

  isarray@1.0.0:
    resolution: {integrity: sha512-VLghIWNM6ELQzo7zwmcg0NmTVyWKYjvIeM83yjp0wRDTmUnrM678fQbcKBo6n2CJEF0szoG//ytg+TKla89ALQ==}

  isarray@2.0.5:
    resolution: {integrity: sha512-xHjhDr3cNBK0BzdUJSPXZntQUx/mwMS5Rw4A7lPJ90XGAO6ISP/ePDNuo0vhqOZU+UD5JoodwCAAoZQd3FeAKw==}

  isexe@2.0.0:
    resolution: {integrity: sha512-RHxMLp9lnKHGHRng9QFhRCMbYAcVpn69smSGcq3f36xjgVVWThj4qqLbTLlq7Ssj8B+fIQ1EuCEGI2lKsyQeIw==}

  json-stable-stringify@1.1.1:
    resolution: {integrity: sha512-SU/971Kt5qVQfJpyDveVhQ/vya+5hvrjClFOcr8c0Fq5aODJjMwutrOfCU+eCnVD5gpx1Q3fEqkyom77zH1iIg==}
    engines: {node: '>= 0.4'}

  jsonfile@6.1.0:
    resolution: {integrity: sha512-5dgndWOriYSm5cnYaJNhalLNDKOqFwyDB/rr1E9ZsGciGvKPs8R2xYGCacuf3z6K1YKDz182fd+fY3cn3pMqXQ==}

  jsonify@0.0.1:
    resolution: {integrity: sha512-2/Ki0GcmuqSrgFyelQq9M05y7PS0mEwuIzrf3f1fPqkVDVRvZrPZtVSMHxdgo8Aq0sxAOb/cr2aqqA3LeWHVPg==}

  jszip@3.10.1:
    resolution: {integrity: sha512-xXDvecyTpGLrqFrvkrUSoxxfJI5AH7U8zxxtVclpsUtMCq4JQ290LY8AW5c7Ggnr/Y/oK+bQMbqK2qmtk3pN4g==}

  kinobi@0.20.6:
    resolution: {integrity: sha512-OkmX31hdIivV6BXf4Rl+hHfZw2pySSwV1Ub3fYnXDGHCWJv7B498fI0sDl1FRoQHv/D8LlVgDqkAOKmptJvfsA==}

  lie@3.3.0:
    resolution: {integrity: sha512-UaiMJzeWRlEujzAuw5LokY1L5ecNQYZKfmyZ9L7wDHb/p5etKaxXhohBcrw0EYby+G/NA52vRSN4N39dxHAIwQ==}

  map-stream@0.1.0:
    resolution: {integrity: sha512-CkYQrPYZfWnu/DAmVCpTSX/xHpKZ80eKh2lAkyA6AJTef6bW+6JpbQZN5rofum7da+SyN1bi5ctTm+lTfcCW3g==}

  merge2@1.4.1:
    resolution: {integrity: sha512-8q7VEgMJW4J8tcfVPy8g09NcQwZdbwFEqhe/WZkoIzjn/3TGDwtOCYtXGxA3O8tPzpczCCDgv+P2P5y00ZJOOg==}
    engines: {node: '>= 8'}

  micromatch@4.0.7:
    resolution: {integrity: sha512-LPP/3KorzCwBxfeUuZmaR6bG2kdeHSbe0P2tY3FLRU4vYrjYz5hI4QZwV0njUx3jeuKe67YukQ1LSPZBKDqO/Q==}
    engines: {node: '>=8.6'}

  minimist@1.2.8:
    resolution: {integrity: sha512-2yyAR8qBkN3YuheJanUpWC5U3bb5osDywNB8RzDVlDwDHbocAJveqqj1u8+SVD7jkWT4yvsHCpWqqWqAxb0zCA==}

  ms@2.1.2:
    resolution: {integrity: sha512-sGkPx+VjMtmA6MX27oA4FBFELFCZZ4S4XqeGOXCv68tT+jb3vk/RyaKWP0PTKyWtmLSM0b+adUTEvbs1PEaH2w==}

  node-domexception@1.0.0:
    resolution: {integrity: sha512-/jKZoMpw0F8GRwl4/eLROPA3cfcXtLApP0QzLmUT/HuPCZWyB7IY9ZrMeKw2O/nFIqPQB3PVM9aYm0F312AXDQ==}
    engines: {node: '>=10.5.0'}

  node-fetch@3.3.1:
    resolution: {integrity: sha512-cRVc/kyto/7E5shrWca1Wsea4y6tL9iYJE5FBCius3JQfb/4P4I295PfhgbJQBLTx6lATE4z+wK0rPM4VS2uow==}
    engines: {node: ^12.20.0 || ^14.13.1 || >=16.0.0}

  nunjucks@3.2.4:
    resolution: {integrity: sha512-26XRV6BhkgK0VOxfbU5cQI+ICFUtMLixv1noZn1tGU38kQH5A5nmmbk/O45xdyBhD1esk47nKrY0mvQpZIhRjQ==}
    engines: {node: '>= 6.9.0'}
    hasBin: true
    peerDependencies:
      chokidar: ^3.3.0
    peerDependenciesMeta:
      chokidar:
        optional: true

  object-keys@1.1.1:
    resolution: {integrity: sha512-NuAESUOUMrlIXOfHKzD6bpPu3tYt3xvjNdRIQ+FeT0lNb4K8WR70CaDxhuNguS2XG+GjkyMwOzsN5ZktImfhLA==}
    engines: {node: '>= 0.4'}

  pako@1.0.11:
    resolution: {integrity: sha512-4hLB8Py4zZce5s4yd9XzopqwVv/yGNhV1Bl8NTmCq1763HeK2+EwVTv+leGeL13Dnh2wfbqowVPXCIO0z4taYw==}

  path-type@4.0.0:
    resolution: {integrity: sha512-gDKb8aZMDeD/tZWs9P6+q0J9Mwkdl6xMV8TjnGP3qJVJ06bdMgkbBlLU8IdfOsIsFz2BW1rNVT3XuNEl8zPAvw==}
    engines: {node: '>=8'}

  pause-stream@0.0.11:
    resolution: {integrity: sha512-e3FBlXLmN/D1S+zHzanP4E/4Z60oFAa3O051qt1pxa7DEJWKAyil6upYVXCWadEnuoqa4Pkc9oUx9zsxYeRv8A==}

  picomatch@2.3.1:
    resolution: {integrity: sha512-JU3teHTNjmE2VCGFzuY8EXzCDVwEqB2a8fsIvwaStHhAWJEeVd1o1QD80CU6+ZdEXXSLbSsuLwJjkCBWqRQUVA==}
    engines: {node: '>=8.6'}

  prettier@3.3.3:
    resolution: {integrity: sha512-i2tDNA0O5IrMO757lfrdQZCc2jPNDVntV0m/+4whiDfWaTKfMNgR7Qz0NAeGz/nRqF4m5/6CLzbP4/liHt12Ew==}
    engines: {node: '>=14'}
    hasBin: true

  process-nextick-args@2.0.1:
    resolution: {integrity: sha512-3ouUOpQhtgrbOa17J7+uxOTpITYWaGP7/AhoR3+A+/1e9skrzelGi/dXzEYyvbxubEF6Wn2ypscTKiKJFFn1ag==}

  ps-tree@1.2.0:
    resolution: {integrity: sha512-0VnamPPYHl4uaU/nSFeZZpR21QAWRz+sRv4iW9+v/GS/J5U5iZB5BNN6J0RMoOvdx2gWM2+ZFMIm58q24e4UYA==}
    engines: {node: '>= 0.10'}
    hasBin: true

  queue-microtask@1.2.3:
    resolution: {integrity: sha512-NuaNSa6flKT5JaSYQzJok04JzTL1CA6aGhv5rfLW3PgqA+M2ChpZQnAC8h8i4ZFkBS8X5RqkDBHA7r4hej3K9A==}

  readable-stream@2.3.8:
    resolution: {integrity: sha512-8p0AUk4XODgIewSi0l8Epjs+EVnWiK7NoDIEGU0HhE7+ZyY8D1IMY7odu5lRrFXGg71L15KG8QrPmum45RTtdA==}

  reusify@1.0.4:
    resolution: {integrity: sha512-U9nH88a3fc/ekCF1l0/UP1IosiuIjyTh7hBvXVMHYgVcfGvt897Xguj2UOLDeI5BG2m7/uwyaLVT6fbtCwTyzw==}
    engines: {iojs: '>=1.0.0', node: '>=0.10.0'}

  run-parallel@1.2.0:
    resolution: {integrity: sha512-5l4VyZR86LZ/lDxZTR6jqL8AFE2S0IFLMP26AbjsLVADxHdhB/c0GUsH+y39UfCi3dzz8OlQuPmnaJOMoDHQBA==}

  safe-buffer@5.1.2:
    resolution: {integrity: sha512-Gd2UZBJDkXlY7GbJxfsE8/nvKkUEU1G38c1siN6QP6a9PT9MmHB8GnpscSmMJSoF8LOIrt8ud/wPtojys4G6+g==}

  semver@7.6.3:
    resolution: {integrity: sha512-oVekP1cKtI+CTDvHWYFUcMtsK/00wmAEfyqKfNdARm8u1wNVhSgaX7A8d4UuIlUI5e84iEwOhs7ZPYRmzU9U6A==}
    engines: {node: '>=10'}
    hasBin: true

  set-function-length@1.2.2:
    resolution: {integrity: sha512-pgRc4hJ4/sNjWCSS9AmnS40x3bNMDTknHgL5UaMBTMyJnU90EgWh1Rz+MC9eFu4BuN/UwZjKQuY/1v3rM7HMfg==}
    engines: {node: '>= 0.4'}

  setimmediate@1.0.5:
    resolution: {integrity: sha512-MATJdZp8sLqDl/68LfQmbP8zKPLQNV6BIZoIgrscFDQ+RsvK/BxeDQOgyxKKoh0y/8h3BqVFnCqQ/gd+reiIXA==}

  slash@4.0.0:
    resolution: {integrity: sha512-3dOsAHXXUkQTpOYcoAxLIorMTp4gIQr5IW3iVb7A7lFIp0VHhnynm9izx6TssdrIcVIESAlVjtnO2K8bg+Coew==}
    engines: {node: '>=12'}

  split@0.3.3:
    resolution: {integrity: sha512-wD2AeVmxXRBoX44wAycgjVpMhvbwdI2aZjCkvfNcH1YqHQvJVa1duWc73OyVGJUc05fhFaTZeQ/PYsrmyH0JVA==}

  stream-combiner@0.0.4:
    resolution: {integrity: sha512-rT00SPnTVyRsaSz5zgSPma/aHSOic5U1prhYdRy5HS2kTZviFpmDgzilbtsJsxiroqACmayynDN/9VzIbX5DOw==}

  string_decoder@1.1.1:
    resolution: {integrity: sha512-n/ShnvDi6FHbbVfviro+WojiFzv+s8MPMHBczVePfUpDJLwoLT0ht1l4YwBCbi8pJAveEEdnkHyPyTP/mzRfwg==}

  text-table@0.2.0:
    resolution: {integrity: sha512-N+8UisAXDGk8PFXP4HAzVR9nbfmVJ3zYLAWiTIoqC5v5isinhr+r5uaO8+7r3BMfuNIufIsA7RdpVgacC2cSpw==}

  through@2.3.8:
    resolution: {integrity: sha512-w89qg7PI8wAdvX60bMDP+bFoD5Dvhm9oLheFp5O4a2QF0cSBGsBX4qZmadPMvVqlLJBBci+WqGGOAPvcDeNSVg==}

  to-regex-range@5.0.1:
    resolution: {integrity: sha512-65P7iz6X5yEr1cwcgvQxbbIw7Uk3gOy5dIdtZ4rDveLqhrdJP+Li/Hx6tyK0NEb+2GCyneCMJiGqrADCSNk8sQ==}
    engines: {node: '>=8.0'}

  toml@3.0.0:
    resolution: {integrity: sha512-y/mWCZinnvxjTKYhJ+pYxwD0mRLVvOtdS2Awbgxln6iEnt4rk0yBxeSBHkGJcPucRiG0e55mwWp+g/05rsrd6w==}

  typescript@5.5.4:
    resolution: {integrity: sha512-Mtq29sKDAEYP7aljRgtPOpTvOfbwRWlS6dPRzwjdE+C0R4brX/GUyhHSecbHMFLNBLcJIPt9nl9yG5TZ1weH+Q==}
    engines: {node: '>=14.17'}
    hasBin: true

  undici-types@5.26.5:
    resolution: {integrity: sha512-JlCMO+ehdEIKqlFxk6IfVoAUVmgz7cU7zD/h9XZ0qzeosSHmUJVOzSQvvYSYWXkFXC+IfLKSIffhv0sVZup6pA==}

  universal-user-agent@7.0.2:
    resolution: {integrity: sha512-0JCqzSKnStlRRQfCdowvqy3cy0Dvtlb8xecj/H8JFZuCze4rwjPZQOgvFvn0Ws/usCHQFGpyr+pB9adaGwXn4Q==}

  universalify@2.0.1:
    resolution: {integrity: sha512-gptHNQghINnc/vTGIk0SOFGFNXw7JVrlRUtConJRlvaw6DuX0wO5Jeko9sWrMBhh+PsYAZ7oXAiOnf/UKogyiw==}
    engines: {node: '>= 10.0.0'}

  util-deprecate@1.0.2:
    resolution: {integrity: sha512-EPD5q1uXyFxJpCrLnCc1nHnq3gOa6DZBocAIiI2TaSCA7VCJ1UJDMagCzIkXNsUYfD1daK//LTEQ8xiIbrHtcw==}

  web-streams-polyfill@3.3.3:
    resolution: {integrity: sha512-d2JWLCivmZYTSIoge9MsgFCZrt571BikcWGYkjC1khllbTeDlGqZ2D8vD8E/lJa8WGWbb7Plm8/XJYV7IJHZZw==}
    engines: {node: '>= 8'}

  webpod@0.0.2:
    resolution: {integrity: sha512-cSwwQIeg8v4i3p4ajHhwgR7N6VyxAf+KYSSsY6Pd3aETE+xEU4vbitz7qQkB0I321xnhDdgtxuiSfk5r/FVtjg==}
    hasBin: true

  which@3.0.1:
    resolution: {integrity: sha512-XA1b62dzQzLfaEOSQFTCOd5KFf/1VSzZo7/7TUjnya6u0vGGKzU96UQBZTAThCb2j4/xjBAyii1OhRLJEivHvg==}
    engines: {node: ^14.17.0 || ^16.13.0 || >=18.0.0}
    hasBin: true

  yaml@2.5.0:
    resolution: {integrity: sha512-2wWLbGbYDiSqqIKoPjar3MPgB94ErzCtrNE1FdqGuaO0pi2JGjmE8aW8TDZwzU7vuxcGRdL/4gPQwQ7hD5AMSw==}
    engines: {node: '>= 14'}
    hasBin: true

  zx@7.2.3:
    resolution: {integrity: sha512-QODu38nLlYXg/B/Gw7ZKiZrvPkEsjPN3LQ5JFXM7h0JvwhEdPNNl+4Ao1y4+o3CLNiDUNcwzQYZ4/Ko7kKzCMA==}
    engines: {node: '>= 16.0.0'}
    hasBin: true

snapshots:

  '@iarna/toml@2.2.5': {}

  '@kinobi-so/errors@0.20.6':
    dependencies:
      '@kinobi-so/node-types': 0.20.6
      chalk: 5.3.0
      commander: 12.1.0

  '@kinobi-so/errors@0.21.0':
    dependencies:
      '@kinobi-so/node-types': 0.21.0
      chalk: 5.3.0
      commander: 12.1.0

  '@kinobi-so/node-types@0.20.6': {}

  '@kinobi-so/node-types@0.21.0': {}

  '@kinobi-so/nodes-from-anchor@0.20.8':
    dependencies:
      '@kinobi-so/errors': 0.20.6
      '@kinobi-so/nodes': 0.20.6
      '@kinobi-so/visitors': 0.20.6
      '@noble/hashes': 1.4.0

  '@kinobi-so/nodes-from-anchor@0.20.9':
    dependencies:
      '@kinobi-so/errors': 0.21.0
      '@kinobi-so/nodes': 0.21.0
      '@kinobi-so/visitors': 0.21.0
      '@noble/hashes': 1.4.0

  '@kinobi-so/nodes@0.20.6':
    dependencies:
      '@kinobi-so/errors': 0.20.6
      '@kinobi-so/node-types': 0.20.6

  '@kinobi-so/nodes@0.21.0':
    dependencies:
      '@kinobi-so/errors': 0.21.0
      '@kinobi-so/node-types': 0.21.0

  '@kinobi-so/renderers-core@0.20.6':
    dependencies:
      '@kinobi-so/errors': 0.20.6
      '@kinobi-so/nodes': 0.20.6
      '@kinobi-so/visitors-core': 0.20.6

  '@kinobi-so/renderers-js@0.20.11(fastestsmallesttextencoderdecoder@1.0.22)':
    dependencies:
      '@kinobi-so/errors': 0.20.6
      '@kinobi-so/nodes': 0.20.6
      '@kinobi-so/nodes-from-anchor': 0.20.8
      '@kinobi-so/renderers-core': 0.20.6
      '@kinobi-so/visitors-core': 0.20.6
      '@solana/codecs-strings': 2.0.0-preview.2(fastestsmallesttextencoderdecoder@1.0.22)
      nunjucks: 3.2.4
      prettier: 3.3.3
    transitivePeerDependencies:
      - chokidar
      - fastestsmallesttextencoderdecoder

  '@kinobi-so/renderers-rust@0.20.12(fastestsmallesttextencoderdecoder@1.0.22)':
    dependencies:
      '@kinobi-so/errors': 0.20.6
      '@kinobi-so/nodes': 0.20.6
      '@kinobi-so/renderers-core': 0.20.6
      '@kinobi-so/visitors-core': 0.20.6
      '@solana/codecs-strings': 2.0.0-preview.2(fastestsmallesttextencoderdecoder@1.0.22)
      nunjucks: 3.2.4
    transitivePeerDependencies:
      - chokidar
      - fastestsmallesttextencoderdecoder

  '@kinobi-so/validators@0.20.6':
    dependencies:
      '@kinobi-so/errors': 0.20.6
      '@kinobi-so/nodes': 0.20.6
      '@kinobi-so/visitors-core': 0.20.6

  '@kinobi-so/visitors-core@0.20.6':
    dependencies:
      '@kinobi-so/errors': 0.20.6
      '@kinobi-so/nodes': 0.20.6
      json-stable-stringify: 1.1.1

  '@kinobi-so/visitors-core@0.21.0':
    dependencies:
      '@kinobi-so/errors': 0.21.0
      '@kinobi-so/nodes': 0.21.0
      json-stable-stringify: 1.1.1

  '@kinobi-so/visitors@0.20.6':
    dependencies:
      '@kinobi-so/errors': 0.20.6
      '@kinobi-so/nodes': 0.20.6
      '@kinobi-so/visitors-core': 0.20.6

  '@kinobi-so/visitors@0.21.0':
    dependencies:
      '@kinobi-so/errors': 0.21.0
      '@kinobi-so/nodes': 0.21.0
      '@kinobi-so/visitors-core': 0.21.0

  '@metaplex-foundation/rustbin@0.3.5':
    dependencies:
<<<<<<< HEAD
      debug: 4.3.5
=======
      debug: 4.3.6
>>>>>>> 884c2027
      semver: 7.6.3
      text-table: 0.2.0
      toml: 3.0.0
    transitivePeerDependencies:
      - supports-color

  '@metaplex-foundation/shank-js@0.1.7':
    dependencies:
      '@metaplex-foundation/rustbin': 0.3.5
      ansi-colors: 4.1.3
<<<<<<< HEAD
      debug: 4.3.5
=======
      debug: 4.3.6
>>>>>>> 884c2027
    transitivePeerDependencies:
      - supports-color

  '@noble/hashes@1.4.0': {}

  '@nodelib/fs.scandir@2.1.5':
    dependencies:
      '@nodelib/fs.stat': 2.0.5
      run-parallel: 1.2.0

  '@nodelib/fs.stat@2.0.5': {}

  '@nodelib/fs.walk@1.2.8':
    dependencies:
      '@nodelib/fs.scandir': 2.1.5
      fastq: 1.17.1

  '@octokit/auth-token@5.1.1': {}

  '@octokit/core@6.1.2':
    dependencies:
      '@octokit/auth-token': 5.1.1
      '@octokit/graphql': 8.1.1
      '@octokit/request': 9.1.3
      '@octokit/request-error': 6.1.4
      '@octokit/types': 13.5.0
      before-after-hook: 3.0.2
      universal-user-agent: 7.0.2

  '@octokit/endpoint@10.1.1':
    dependencies:
      '@octokit/types': 13.5.0
      universal-user-agent: 7.0.2

  '@octokit/graphql@8.1.1':
    dependencies:
      '@octokit/request': 9.1.3
      '@octokit/types': 13.5.0
      universal-user-agent: 7.0.2

  '@octokit/openapi-types@22.2.0': {}

  '@octokit/plugin-paginate-rest@11.3.3(@octokit/core@6.1.2)':
    dependencies:
      '@octokit/core': 6.1.2
      '@octokit/types': 13.5.0

  '@octokit/plugin-request-log@5.3.1(@octokit/core@6.1.2)':
    dependencies:
      '@octokit/core': 6.1.2

  '@octokit/plugin-rest-endpoint-methods@13.2.4(@octokit/core@6.1.2)':
    dependencies:
      '@octokit/core': 6.1.2
      '@octokit/types': 13.5.0

  '@octokit/request-error@6.1.4':
    dependencies:
      '@octokit/types': 13.5.0

  '@octokit/request@9.1.3':
    dependencies:
      '@octokit/endpoint': 10.1.1
      '@octokit/request-error': 6.1.4
      '@octokit/types': 13.5.0
      universal-user-agent: 7.0.2

  '@octokit/rest@21.0.1':
    dependencies:
      '@octokit/core': 6.1.2
      '@octokit/plugin-paginate-rest': 11.3.3(@octokit/core@6.1.2)
      '@octokit/plugin-request-log': 5.3.1(@octokit/core@6.1.2)
      '@octokit/plugin-rest-endpoint-methods': 13.2.4(@octokit/core@6.1.2)

  '@octokit/types@13.5.0':
    dependencies:
      '@octokit/openapi-types': 22.2.0

  '@solana/codecs-core@2.0.0-preview.2':
    dependencies:
      '@solana/errors': 2.0.0-preview.2

  '@solana/codecs-numbers@2.0.0-preview.2':
    dependencies:
      '@solana/codecs-core': 2.0.0-preview.2
      '@solana/errors': 2.0.0-preview.2

  '@solana/codecs-strings@2.0.0-preview.2(fastestsmallesttextencoderdecoder@1.0.22)':
    dependencies:
      '@solana/codecs-core': 2.0.0-preview.2
      '@solana/codecs-numbers': 2.0.0-preview.2
      '@solana/errors': 2.0.0-preview.2
      fastestsmallesttextencoderdecoder: 1.0.22

  '@solana/errors@2.0.0-preview.2':
    dependencies:
      chalk: 5.3.0
      commander: 12.1.0

  '@types/fs-extra@11.0.4':
    dependencies:
      '@types/jsonfile': 6.1.4
      '@types/node': 18.19.42

  '@types/jsonfile@6.1.4':
    dependencies:
      '@types/node': 18.19.42

  '@types/minimist@1.2.5': {}

  '@types/node@18.19.42':
    dependencies:
      undici-types: 5.26.5

  '@types/ps-tree@1.1.6': {}

  '@types/which@3.0.4': {}

  a-sync-waterfall@1.0.1: {}

  ansi-colors@4.1.3: {}

  asap@2.0.6: {}

  before-after-hook@3.0.2: {}

  braces@3.0.3:
    dependencies:
      fill-range: 7.1.1

  call-bind@1.0.7:
    dependencies:
      es-define-property: 1.0.0
      es-errors: 1.3.0
      function-bind: 1.1.2
      get-intrinsic: 1.2.4
      set-function-length: 1.2.2

  chalk@5.3.0: {}

  commander@12.1.0: {}

  commander@5.1.0: {}

  core-util-is@1.0.3: {}

  data-uri-to-buffer@4.0.1: {}

<<<<<<< HEAD
  debug@4.3.5:
=======
  debug@4.3.6:
>>>>>>> 884c2027
    dependencies:
      ms: 2.1.2

  define-data-property@1.1.4:
    dependencies:
      es-define-property: 1.0.0
      es-errors: 1.3.0
      gopd: 1.0.1

  dir-glob@3.0.1:
    dependencies:
      path-type: 4.0.0

  duplexer@0.1.2: {}

  es-define-property@1.0.0:
    dependencies:
      get-intrinsic: 1.2.4

  es-errors@1.3.0: {}

  event-stream@3.3.4:
    dependencies:
      duplexer: 0.1.2
      from: 0.1.7
      map-stream: 0.1.0
      pause-stream: 0.0.11
      split: 0.3.3
      stream-combiner: 0.0.4
      through: 2.3.8

  fast-glob@3.3.2:
    dependencies:
      '@nodelib/fs.stat': 2.0.5
      '@nodelib/fs.walk': 1.2.8
      glob-parent: 5.1.2
      merge2: 1.4.1
      micromatch: 4.0.7

  fastestsmallesttextencoderdecoder@1.0.22: {}

  fastq@1.17.1:
    dependencies:
      reusify: 1.0.4

  fetch-blob@3.2.0:
    dependencies:
      node-domexception: 1.0.0
      web-streams-polyfill: 3.3.3

  fill-range@7.1.1:
    dependencies:
      to-regex-range: 5.0.1

  formdata-polyfill@4.0.10:
    dependencies:
      fetch-blob: 3.2.0

  from@0.1.7: {}

  fs-extra@11.2.0:
    dependencies:
      graceful-fs: 4.2.11
      jsonfile: 6.1.0
      universalify: 2.0.1

  function-bind@1.1.2: {}

  fx@35.0.0: {}

  get-intrinsic@1.2.4:
    dependencies:
      es-errors: 1.3.0
      function-bind: 1.1.2
      has-proto: 1.0.3
      has-symbols: 1.0.3
      hasown: 2.0.2

  glob-parent@5.1.2:
    dependencies:
      is-glob: 4.0.3

  globby@13.2.2:
    dependencies:
      dir-glob: 3.0.1
      fast-glob: 3.3.2
      ignore: 5.3.1
      merge2: 1.4.1
      slash: 4.0.0

  gopd@1.0.1:
    dependencies:
      get-intrinsic: 1.2.4

  graceful-fs@4.2.11: {}

  has-property-descriptors@1.0.2:
    dependencies:
      es-define-property: 1.0.0

  has-proto@1.0.3: {}

  has-symbols@1.0.3: {}

  hasown@2.0.2:
    dependencies:
      function-bind: 1.1.2

  ignore@5.3.1: {}

  immediate@3.0.6: {}

  inherits@2.0.4: {}

  is-extglob@2.1.1: {}

  is-glob@4.0.3:
    dependencies:
      is-extglob: 2.1.1

  is-number@7.0.0: {}

  isarray@1.0.0: {}

  isarray@2.0.5: {}

  isexe@2.0.0: {}

  json-stable-stringify@1.1.1:
    dependencies:
      call-bind: 1.0.7
      isarray: 2.0.5
      jsonify: 0.0.1
      object-keys: 1.1.1

  jsonfile@6.1.0:
    dependencies:
      universalify: 2.0.1
    optionalDependencies:
      graceful-fs: 4.2.11

  jsonify@0.0.1: {}

  jszip@3.10.1:
    dependencies:
      lie: 3.3.0
      pako: 1.0.11
      readable-stream: 2.3.8
      setimmediate: 1.0.5

  kinobi@0.20.6:
    dependencies:
      '@kinobi-so/errors': 0.20.6
      '@kinobi-so/nodes': 0.20.6
      '@kinobi-so/validators': 0.20.6
      '@kinobi-so/visitors': 0.20.6

  lie@3.3.0:
    dependencies:
      immediate: 3.0.6

  map-stream@0.1.0: {}

  merge2@1.4.1: {}

  micromatch@4.0.7:
    dependencies:
      braces: 3.0.3
      picomatch: 2.3.1

  minimist@1.2.8: {}

  ms@2.1.2: {}

  node-domexception@1.0.0: {}

  node-fetch@3.3.1:
    dependencies:
      data-uri-to-buffer: 4.0.1
      fetch-blob: 3.2.0
      formdata-polyfill: 4.0.10

  nunjucks@3.2.4:
    dependencies:
      a-sync-waterfall: 1.0.1
      asap: 2.0.6
      commander: 5.1.0

  object-keys@1.1.1: {}

  pako@1.0.11: {}

  path-type@4.0.0: {}

  pause-stream@0.0.11:
    dependencies:
      through: 2.3.8

  picomatch@2.3.1: {}

  prettier@3.3.3: {}

  process-nextick-args@2.0.1: {}

  ps-tree@1.2.0:
    dependencies:
      event-stream: 3.3.4

  queue-microtask@1.2.3: {}

  readable-stream@2.3.8:
    dependencies:
      core-util-is: 1.0.3
      inherits: 2.0.4
      isarray: 1.0.0
      process-nextick-args: 2.0.1
      safe-buffer: 5.1.2
      string_decoder: 1.1.1
      util-deprecate: 1.0.2

  reusify@1.0.4: {}

  run-parallel@1.2.0:
    dependencies:
      queue-microtask: 1.2.3

  safe-buffer@5.1.2: {}

  semver@7.6.3: {}

  set-function-length@1.2.2:
    dependencies:
      define-data-property: 1.1.4
      es-errors: 1.3.0
      function-bind: 1.1.2
      get-intrinsic: 1.2.4
      gopd: 1.0.1
      has-property-descriptors: 1.0.2

  setimmediate@1.0.5: {}

  slash@4.0.0: {}

  split@0.3.3:
    dependencies:
      through: 2.3.8

  stream-combiner@0.0.4:
    dependencies:
      duplexer: 0.1.2

  string_decoder@1.1.1:
    dependencies:
      safe-buffer: 5.1.2

  text-table@0.2.0: {}

  through@2.3.8: {}

  to-regex-range@5.0.1:
    dependencies:
      is-number: 7.0.0

  toml@3.0.0: {}

  typescript@5.5.4: {}

  undici-types@5.26.5: {}

  universal-user-agent@7.0.2: {}

  universalify@2.0.1: {}

  util-deprecate@1.0.2: {}

  web-streams-polyfill@3.3.3: {}

  webpod@0.0.2: {}

  which@3.0.1:
    dependencies:
      isexe: 2.0.0

  yaml@2.5.0: {}

  zx@7.2.3:
    dependencies:
      '@types/fs-extra': 11.0.4
      '@types/minimist': 1.2.5
      '@types/node': 18.19.42
      '@types/ps-tree': 1.1.6
      '@types/which': 3.0.4
      chalk: 5.3.0
      fs-extra: 11.2.0
      fx: 35.0.0
      globby: 13.2.2
      minimist: 1.2.8
      node-fetch: 3.3.1
      ps-tree: 1.2.0
      webpod: 0.0.2
      which: 3.0.1
      yaml: 2.5.0<|MERGE_RESOLUTION|>--- conflicted
+++ resolved
@@ -12,15 +12,6 @@
         specifier: ^2.2.5
         version: 2.2.5
       '@kinobi-so/nodes-from-anchor':
-<<<<<<< HEAD
-        specifier: ^0.20.5
-        version: 0.20.9
-      '@kinobi-so/renderers-js':
-        specifier: ^0.20.5
-        version: 0.20.11(fastestsmallesttextencoderdecoder@1.0.22)
-      '@kinobi-so/renderers-rust':
-        specifier: ^0.20.6
-=======
         specifier: ^0.20.7
         version: 0.20.9
       '@kinobi-so/renderers-js':
@@ -28,7 +19,6 @@
         version: 0.20.11(fastestsmallesttextencoderdecoder@1.0.22)
       '@kinobi-so/renderers-rust':
         specifier: ^0.20.7
->>>>>>> 884c2027
         version: 0.20.12(fastestsmallesttextencoderdecoder@1.0.22)
       '@metaplex-foundation/shank-js':
         specifier: ^0.1.7
@@ -40,11 +30,7 @@
         specifier: ^3.10.1
         version: 3.10.1
       kinobi:
-<<<<<<< HEAD
-        specifier: ^0.20.3
-=======
         specifier: ^0.20.4
->>>>>>> 884c2027
         version: 0.20.6
       typescript:
         specifier: ^5.4.2
@@ -255,13 +241,8 @@
     resolution: {integrity: sha512-0R9ikRb668HB7QDxT1vkpuUBtqc53YyAwMwGeUFKRojY/NWKvdZ+9UYtRfGmhqNbRkTSVpMbmyhXipFFv2cb/A==}
     engines: {node: '>= 12'}
 
-<<<<<<< HEAD
   debug@4.3.5:
     resolution: {integrity: sha512-pt0bNEmneDIvdL1Xsd9oDQ/wrQRkXDT4AUWlNZNPKvW5x/jyO9VFXkJUP07vQ2upmw5PlaITaPKc31jK13V+jg==}
-=======
-  debug@4.3.6:
-    resolution: {integrity: sha512-O/09Bd4Z1fBrU4VzkhFqVgpPzaGbw6Sm9FEkBT1A/YBXQFGuuSxa1dN2nxgxS34JmKXqYx8CZAwEVoJFImUXIg==}
->>>>>>> 884c2027
     engines: {node: '>=6.0'}
     peerDependencies:
       supports-color: '*'
@@ -679,11 +660,7 @@
 
   '@metaplex-foundation/rustbin@0.3.5':
     dependencies:
-<<<<<<< HEAD
       debug: 4.3.5
-=======
-      debug: 4.3.6
->>>>>>> 884c2027
       semver: 7.6.3
       text-table: 0.2.0
       toml: 3.0.0
@@ -694,11 +671,7 @@
     dependencies:
       '@metaplex-foundation/rustbin': 0.3.5
       ansi-colors: 4.1.3
-<<<<<<< HEAD
       debug: 4.3.5
-=======
-      debug: 4.3.6
->>>>>>> 884c2027
     transitivePeerDependencies:
       - supports-color
 
@@ -847,11 +820,7 @@
 
   data-uri-to-buffer@4.0.1: {}
 
-<<<<<<< HEAD
   debug@4.3.5:
-=======
-  debug@4.3.6:
->>>>>>> 884c2027
     dependencies:
       ms: 2.1.2
 
